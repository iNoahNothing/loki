--- conflicted
+++ resolved
@@ -212,32 +212,33 @@
 	}
 }
 
-<<<<<<< HEAD
 func BenchmarkUpdateRates(b *testing.B) {
 	rs := &rateStore{rates: make(map[string]map[uint64]expiringRate)}
 	rates := map[string]map[uint64]expiringRate{}
 	rates["fake"] = make(map[uint64]expiringRate)
 
-	now := time.Now()
+	oneYearAgo := time.Now().AddDate(-1, 0, 0) // one year ago
 	for i := 0; i < 500; i++ {
-		rates["fake"][uint64(i)] = expiringRate{rate: 20, createdAt: now}
-=======
+		rates["fake"][uint64(i)] = expiringRate{rate: 20, createdAt: oneYearAgo}
+	}
+
+	b.ResetTimer()
+	for i := 0; i < b.N; i++ {
+		rs.updateRates(context.TODO(), rates)
+	}
+}
+
 func BenchmarkAggregateByShard(b *testing.B) {
 	rs := &rateStore{rates: make(map[string]map[uint64]expiringRate)}
 	rates := make(map[string]map[uint64]*logproto.StreamRate)
 	rates["fake"] = make(map[uint64]*logproto.StreamRate)
 	for i := 0; i < 1000; i++ {
 		rates["fake"][uint64(i)] = &logproto.StreamRate{StreamHash: uint64(i), StreamHashNoShard: 12345}
->>>>>>> 3745020d
 	}
 
 	b.ResetTimer()
 	for i := 0; i < b.N; i++ {
-<<<<<<< HEAD
-		rs.updateRates(context.TODO(), rates)
-=======
 		rs.aggregateByShard(context.TODO(), rates)
->>>>>>> 3745020d
 	}
 }
 
