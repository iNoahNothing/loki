--- conflicted
+++ resolved
@@ -25,13 +25,7 @@
 }
 
 func newReader(bucket objstore.Bucket) *reader {
-<<<<<<< HEAD
-	return &reader{
-		bucket: bucket,
-	}
-=======
 	return &reader{bucket: bucket}
->>>>>>> 905caa11
 }
 
 // Objects returns an iterator over all data objects for the provided tenant.
