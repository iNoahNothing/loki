---
title: Quickstart to run Loki locally
menuTitle: Loki quickstart
weight: 200
description: How to deploy Loki locally using Docker Compose.
killercoda:
  comment: |
    The killercoda front matter and the HTML comments that start '<!-- INTERACTIVE ' are used by a transformation tool that converts this Markdown source into a Killercoda tutorial.

    You can find the tutorial in https://github.com/grafana/killercoda/tree/staging/loki/loki-quickstart.

    Changes to this source file affect the Killercoda tutorial.

    For more information about the transformation tool, refer to https://github.com/grafana/killercoda/blob/staging/docs/transformer.md.
  title: Loki Quickstart Demo
  
  description: This sandbox provides an online enviroment for testing the Loki quickstart demo.
  details:
    intro:
      foreground: setup.sh
  backend:
    imageid: ubuntu
---
<!-- INTERACTIVE page intro.md START -->
# Quickstart to run Loki locally

This quick start guide will walk you through deploying Loki in single binary mode (also known as [monolithic mode](https://grafana.com/docs/loki/<LOKI_VERSION>/get-started/deployment-modes/#monolithic-mode)) using Docker Compose. Grafana Loki is only one component of the Grafana observability stack for logs. In this tutorial we will refer to this stack as the **Loki Stack**.

{{< figure max-width="100%" src="/media/docs/loki/getting-started-loki-stack-3.png" caption="Loki Stack" alt="Loki Stack" >}}

The Loki Stack consists of the following components:
* **Alloy**: [Grafana Alloy](https://grafana.com/docs/alloy/latest/) is an open source telemetry collector for metrics, logs, traces, and continuous profiles. In this quickstart guide Grafana Alloy has been configured to tail logs from all Docker containers and forward them to Loki.
* **Loki**: A log aggregation system to store the collected logs. For more information on what Loki is, see the [Loki overview](https://grafana.com/docs/loki/<LOKI_VERSION>/get-started/overview/).
* **Grafana**: [Grafana](https://grafana.com/docs/grafana/latest/) is an open-source platform for monitoring and observability. Grafana will be used to query and visualize the logs stored in Loki.

<!-- INTERACTIVE ignore START -->
## Before you begin

Before you start, you need to have the following installed on your local system:
- Install [Docker](https://docs.docker.com/install)
- Install [Docker Compose](https://docs.docker.com/compose/install)

{{< admonition type="tip" >}}
Alternatively, you can try out this example in our interactive learning environment: [Loki Quickstart Sandbox](https://killercoda.com/grafana-labs/course/loki/loki-quickstart).

It's a fully configured environment with all the dependencies already installed.

![Interactive](/media/docs/loki/loki-ile.svg)

Provide feedback, report bugs, and raise issues in the [Grafana Killercoda repository](https://github.com/grafana/killercoda).
{{< /admonition >}}
<!-- INTERACTIVE ignore END -->

<!-- INTERACTIVE page intro.md END -->

<!-- INTERACTIVE page step1.md START -->

## Deploy the Loki Stack

<!-- INTERACTIVE ignore START -->
{{< admonition type="note" >}}
This quickstart assumes you are running Linux or MacOS. Windows users can follow the same steps using [Windows Subsystem for Linux](https://learn.microsoft.com/en-us/windows/wsl/install).
{{< /admonition >}}
<!-- INTERACTIVE ignore END -->

**To deploy the Loki Stack locally, follow these steps:**

1. Clone the Loki fundamentals repository and checkout the getting-started branch:

     ```bash
     git clone https://github.com/grafana/loki-fundamentals.git -b getting-started
     ```

1. Change to the `loki-fundamentals` directory:

     ```bash
     cd loki-fundamentals
     ```

1. With `loki-fundamentals` as the current working directory deploy Loki, Alloy, and Grafana using Docker Compose:

     ```bash
     docker compose up -d
     ```
      After running the command, you should see a similar output:

      ```console
       ✔ Container loki-fundamentals-grafana-1  Started  0.3s 
       ✔ Container loki-fundamentals-loki-1     Started  0.3s 
       ✔ Container loki-fundamentals-alloy-1    Started  0.4s
      ```

<<<<<<< HEAD
With the Loki Stack running, you can now verify each component is up and running:
=======
1. With the Loki stack running, you can now verify each component is up and running:
>>>>>>> 3233f834

   * **Alloy**: Open a browser and navigate to [http://localhost:12345/graph](http://localhost:12345/graph). You should see the Alloy UI.
   * **Grafana**: Open a browser and navigate to [http://localhost:3000](http://localhost:3000). You should see the Grafana home page.
   * **Loki**: Open a browser and navigate to [http://localhost:3100/metrics](http://localhost:3100/metrics). You should see the Loki metrics page.

<!-- INTERACTIVE page step1.md END -->

<!-- INTERACTIVE page step2.md START -->

Since Grafana Alloy is configured to tail logs from all Docker containers, Loki should already be receiving logs. The best place to verify log collection is using the Grafana Logs Drilldown feature. To do this, navigate to [http://localhost:3000/drilldown](http://localhost:3000/drilldown). Select **Logs**. You should see the Grafana Logs Drilldown page.

{{< figure max-width="100%" src="/media/docs/loki/get-started-drill-down.png" caption="Grafana Logs Drilldown" alt="Grafana Logs Drilldown" >}}

If you have only the getting started demo deployed in your docker environment, you should see three containers and their logs; `loki-fundamentals-alloy-1`, `loki-fundamentals-grafana-1` and `loki-fundamentals-loki-1`. Click **Show Logs** within the `loki-fundamentals-loki-1` container to drill down into the logs for that container.

{{< figure max-width="100%" src="/media/docs/loki/get-started-drill-down-container.png" caption="Grafana Drilldown Service View" alt="Grafana Drilldown Service View" >}}

We will not cover the rest of the Grafana Logs Drilldown features in this quickstart guide. For more information on how to use the Grafana Logs Drilldown feature, see [the Logs Drilldown getting started page](https://grafana.com/docs/grafana/latest/explore/simplified-exploration/logs/get-started/).

<!-- INTERACTIVE page step2.md END -->

<!-- INTERACTIVE page step3.md START -->

## Collect logs from a sample application

Currently, the Loki Stack is collecting logs about itself. To provide a more realistic example, you can deploy a sample application that generates logs. The sample application is called **The Carnivourous Greenhouse**, a microservices application that allows users to login and simulate a greenhouse with carnivorous plants to monitor. The application consists of seven services:
- **User Service:** Manages user data and authentication for the application. Such as creating users and logging in.
- **Plant Service:** Manages the creation of new plants and updates other services when a new plant is created.
- **Simulation Service:** Generates sensor data for each plant.
- **WebSocket Service:** Manages the websocket connections for the application.
- **Bug Service:** A service that when enabled, randomly causes services to fail and generate additional logs.
- **Main App:** The main application that ties all the services together.
- **Database:** A PostgreSQL database that stores user and plant data.

The architecture of the application is shown below:

{{< figure max-width="100%" src="/media/docs/loki/get-started-architecture.png" caption="Sample Microservice Architecture" alt="Sample Microservice Architecture" >}}

To deploy the sample application, follow these steps:

1. With `loki-fundamentals` as the current working directory, deploy the sample application using Docker Compose:

     ```bash
     docker compose -f greenhouse/docker-compose-micro.yml up -d --build  
     ```
     {{< admonition type="note" >}}
     This may take a few minutes to complete since the images for the sample application need to be built. Go grab a coffee and come back.
     {{< /admonition >}}

     Once the command completes, you should see a similar output:

     ```console
       ✔ Container greenhouse-websocket_service-1   Started   0.7s 
       ✔ Container greenhouse-db-1                  Started   0.7s 
       ✔ Container greenhouse-user_service-1        Started   0.8s 
       ✔ Container greenhouse-bug_service-1         Started   0.8s 
       ✔ Container greenhouse-plant_service-1       Started   0.8s 
       ✔ Container greenhouse-simulation_service-1  Started   0.7s 
       ✔ Container greenhouse-main_app-1            Started   0.7s
     ```

2. To verify the sample application is running, open a browser and navigate to [http://localhost:5005](http://localhost:5005). You should see the login page for the Carnivorous Greenhouse application.

   Now that the sample application is running, run some actions in the application to generate logs. Here is a list of actions:
   1.  **Create a user:** Click **Sign Up** and create a new user. Add a username and password and click **Sign Up**.
   2.  **Login:** Use the username and password you created to login. Add the username and password and click **Login**.
   3.  **Create a plant:** Once logged in, give your plant a name, select a plant type and click **Add Plant**. Do this a few times if you like.

  Your greenhouse should look something like this:

  {{< figure max-width="100%" src="/media/docs/loki/get-started-greenhouse.png" caption="Greenhouse Dashboard" alt="Greenhouse Dashboard" >}} 

  Now that you have generated some logs, you can return to the Grafana Logs Drilldown page [http://localhost:3000/drilldown](http://localhost:3000/drilldown). You should see seven new services such as `greenhouse-main_app-1`, `greenhouse-plant_service-1`, `greenhouse-user_service-1`, etc.
<!-- INTERACTIVE page step3.md END -->

<!-- INTERACTIVE page step4.md START -->

## Querying logs

At this point, you have viewed logs using the Grafana Logs Drilldown feature. In many cases this will provide you with all the information you need. However, we can also manually query Loki to ask more advanced questions about the logs. This can be done via **Grafana Explore**.

1. Open a browser and navigate to [http://localhost:3000](http://localhost:3000) to open Grafana.

1. From the Grafana main menu, click the **Explore** icon (1) to open the Explore tab.

   To learn more about Explore, refer to the [Explore](https://grafana.com/docs/grafana/latest/explore/) documentation.

   {{< figure src="/media/docs/loki/grafana-query-builder-v2.png" caption="Grafana Explore" alt="Grafana Explore" >}}

1. From the menu in the dashboard header, select the Loki data source (2).

   This displays the Loki query editor.

   In the query editor you use the Loki query language, [LogQL](https://grafana.com/docs/loki/<LOKI_VERSION>/query/), to query your logs.
   To learn more about the query editor, refer to the [query editor documentation](https://grafana.com/docs/grafana/latest/datasources/loki/query-editor/).

1. The Loki query editor has two modes (3):

   - [Builder mode](https://grafana.com/docs/grafana/latest/datasources/loki/query-editor/#builder-mode), which provides a visual query designer.
   - [Code mode](https://grafana.com/docs/grafana/latest/datasources/loki/query-editor/#code-mode), which provides a feature-rich editor for writing LogQL queries.

   Next we’ll walk through a few queries using the code view.

1. Click **Code** (3) to work in Code mode in the query editor.

   Here are some sample queries to get you started using LogQL. After copying any of these queries into the query editor, click **Run Query** (4) to execute the query.

   1. View all the log lines which have the `container` label value `greenhouse-main_app-1`:
      <!-- INTERACTIVE copy START -->
      ```bash
      {container="greenhouse-main_app-1"}
      ```
      <!-- INTERACTIVE copy END -->
      In Loki, this is a log stream.

      Loki uses [labels](https://grafana.com/docs/loki/<LOKI_VERSION>/get-started/labels/) as metadata to describe log streams.

      Loki queries always start with a label selector.
      In the previous query, the label selector is `{container="greenhouse-main_app-1"}`.

      <!-- INTERACTIVE copy END -->
   2. Find all the log lines in the `{container="greenhouse-main_app-1"}` stream that contain the string `POST`:
      <!-- INTERACTIVE copy START -->
      ```logql
      {container="greenhouse-main_app-1"} |= "POST"
      ```
      <!-- INTERACTIVE copy END -->

<!-- INTERACTIVE page step4.md END -->

<!-- INTERACTIVE page step5.md START -->

### Extracting attributes from logs

Loki by design does not force log lines into a specific schema format. Whether you are using JSON, key-value pairs, plain text, Logfmt, or any other format, Loki ingests these logs lines as a stream of characters. The sample application we are using stores logs in [Logfmt](https://brandur.org/logfmt) format:
<!-- INTERACTIVE copy START -->
```bash
ts=2025-02-21 16:09:42,176 level=INFO line=97 msg="192.168.65.1 - - [21/Feb/2025 16:09:42] "GET /static/style.css HTTP/1.1" 304 -"
```
To break this down:
- `ts=2025-02-21 16:09:42,176` is the timestamp of the log line.
- `level=INFO` is the log level.
- `line=97` is the line number in the code.
- `msg="192.168.65.1 - - [21/Feb/2025 16:09:42] "GET /static/style.css HTTP/1.1" 304 -"` is the log message.

<!-- INTERACTIVE copy END -->
When querying Loki, you can pipe the result of the label selector through a formatter. This extracts attributes from the log line for further processing. For example lets pipe `{container="greenhouse-main_app-1"}` through the `logfmt` formatter to extract the `level` and `line` attributes:
<!-- INTERACTIVE copy START -->
```logql
{container="greenhouse-main_app-1"} | logfmt
```
<!-- INTERACTIVE copy END -->
When you now expand a log line in the query result, you will see the extracted attributes.

{{< admonition type="tip" >}}
Before we move on to the next section, let's generate some error logs. To do this, enable the bug service in the sample application. This is done by setting the `Toggle Error Mode` to `On` in the Carnivorous Greenhouse application. This will cause the bug service to randomly cause services to fail.
{{< /admonition >}}

### Advanced and Metrics Queries

With Error Mode enabled the bug service will start causing services to fail, in these next few LogQL examples we will track down some of these errors.  Lets start by parsing the logs to extract the `level` attribute and then filter for logs with a `level` of `ERROR`:
<!-- INTERACTIVE copy START -->
```logql
{container="greenhouse-plant_service-1"} | logfmt | level="ERROR"
```
<!-- INTERACTIVE copy END -->
This query will return all the logs from the `greenhouse-plant_service-1` container that have a `level` attribute of `ERROR`. You can further refine this query by filtering for a specific code line:
<!-- INTERACTIVE copy START -->
```logql
{container="greenhouse-plant_service-1"} | logfmt | level="ERROR", line="58"
```
<!-- INTERACTIVE copy END -->
This query will return all the logs from the `greenhouse-plant_service-1` container that have a `level` attribute of `ERROR` and a `line` attribute of `58`.

LogQL also supports metrics queries. Metrics are useful for abstracting the raw log data aggregating attributes into numeric values. This allows you to utilise more visualization options in Grafana as well as generate alerts on your logs. 

For example, you can use a metric query to count the number of logs per second that have a specific attribute:
<!-- INTERACTIVE copy START -->
```logql
sum(rate({container="greenhouse-plant_service-1"} | logfmt | level="ERROR" [$__auto]))
```
<!-- INTERACTIVE copy END -->

Another example is to get the top 10 services producing the highest rate of errors:
<!-- INTERACTIVE copy START -->
```logql
topk(10,sum(rate({level="error"} | logfmt [5m])) by (service_name))
```
<!-- INTERACTIVE copy END -->
{{< admonition type="note" >}}
`service_name` is a label created by Loki when no service name is provided in the log line. It will use the container name as the service name. A list of all automatically generated labels can be found in [Labels](https://grafana.com/docs/loki/latest/get-started/labels/#default-labels-for-all-users).
{{< /admonition >}}

Finally, lets take a look at the total log throughput of each container in our production environment:
<!-- INTERACTIVE copy START -->
```logql
sum by (service_name) (rate({env="production"} | logfmt [$__auto]))
```
<!-- INTERACTIVE copy END -->
This is made possible by the `service_name` label and the `env` label that we have added to our log lines. Note that `env` is a static label that we added to all log lines as they are processed by Alloy.

{{< admonition type="note" >}}

<!-- INTERACTIVE page step5.md END -->

<!-- INTERACTIVE page step6.md START -->

## A look under the hood

At this point you will have a running Loki Stack and a sample application generating logs. You have also queried Loki using Grafana Logs Drilldown and Grafana Explore. 
In this next section we will take a look under the hood to understand how the Loki Stack has been configured to collect logs, the Loki configuration file, and how the Loki datasource has been configured in Grafana.

### Grafana Alloy configuration

Grafana Alloy is collecting logs from all the docker containers and forwarding them to Loki. 
It needs a configuration file to know which logs to collect and where to forward them to. Within the `loki-fundamentals` directory, you will find a file called `config.alloy`:

```alloy
// This component is responsible for disovering new containers within the docker environment
discovery.docker "getting_started" {
	host             = "unix:///var/run/docker.sock"
	refresh_interval = "5s"
}

// This component is responsible for relabeling the discovered containers
discovery.relabel "getting_started" {
	targets = []

	rule {
		source_labels = ["__meta_docker_container_name"]
		regex         = "/(.*)"
		target_label  = "container"
	}
}

// This component is responsible for collecting logs from the discovered containers
loki.source.docker "getting_started" {
	host             = "unix:///var/run/docker.sock"
	targets          = discovery.docker.getting_started.targets
	forward_to       = [loki.process.getting_started.receiver]
	relabel_rules    = discovery.relabel.getting_started.rules
	refresh_interval = "5s"
}

// This component is responsible for processing the logs (In this case adding static labels)
loki.process "getting_started" {
    stage.static_labels {
    values = {
      env = "production",
    }
}
    forward_to = [loki.write.getting_started.receiver]
}

// This component is responsible for writing the logs to Loki
loki.write "getting_started" {
	endpoint {
		url  = "http://loki:3100/loki/api/v1/push"
	}
}

// Enables the ability to view logs in the Alloy UI in realtime
livedebugging {
  enabled = true
}
```
This configuration file can be viewed visually via the Alloy UI at [http://localhost:12345/graph](http://localhost:12345/graph).

{{< figure max-width="100%" src="/media/docs/loki/getting-started-alloy-ui.png" caption="Alloy UI" alt="Alloy UI" >}}

In this view you can see the components of the Alloy configuration file and how they are connected:
* **discovery.docker**: This component queries the metadata of the docker environment via the docker socket and discovers new containers, as well as providing metadata about the containers.
* **discovery.relabel**: This component converts a metadata (`__meta_docker_container_name`) label into a Loki label (`container`).
* **loki.source.docker**: This component collects logs from the discovered containers and forwards them to the next component. It requests the metadata from the `discovery.docker` component and applies the relabeling rules from the `discovery.relabel` component.
* **loki.process**: This component provides stages for log transformation and extraction. In this case it adds a static label `env=production` to all logs.
* **loki.write**: This component writes the logs to Loki. It forwards the logs to the Loki endpoint `http://loki:3100/loki/api/v1/push`.

### View Logs in realtime

Grafana Alloy provides a built-in real time log viewer. This allows you to view current log entries and how they are being transformed via specific components of the pipeline. 
To view live debugging mode open a browser tab and navigate to: [http://localhost:12345/debug/loki.process.getting_started](http://localhost:12345/debug/loki.process.getting_started).
<!-- INTERACTIVE page step6.md END -->
<!-- INTERACTIVE page step7.md START -->

## Loki Configuration

Grafana Loki requires a configuration file to define how it should run. Within the `loki-fundamentals` directory, you will find a file called `loki-config.yaml`:

```yaml
auth_enabled: false

server:
  http_listen_port: 3100
  grpc_listen_port: 9096
  log_level: info
  grpc_server_max_concurrent_streams: 1000

common:
  instance_addr: 127.0.0.1
  path_prefix: /tmp/loki
  storage:
    filesystem:
      chunks_directory: /tmp/loki/chunks
      rules_directory: /tmp/loki/rules
  replication_factor: 1
  ring:
    kvstore:
      store: inmemory

query_range:
  results_cache:
    cache:
      embedded_cache:
        enabled: true
        max_size_mb: 100

limits_config:
  metric_aggregation_enabled: true
  allow_structured_metadata: true
  volume_enabled: true
  retention_period: 24h   # 24h

schema_config:
  configs:
    - from: 2020-10-24
      store: tsdb
      object_store: filesystem
      schema: v13
      index:
        prefix: index_
        period: 24h

pattern_ingester:
  enabled: true
  metric_aggregation:
    loki_address: localhost:3100

ruler:
  enable_alertmanager_discovery: true
  enable_api: true
  
frontend:
  encoding: protobuf

compactor:
  working_directory: /tmp/loki/retention
  delete_request_store: filesystem
  retention_enabled: true
```
To summarize the configuration file:
* **auth_enabled**: This is set to false, meaning Loki does not need a [tenant ID](https://grafana.com/docs/loki/<LOKI_VERSION>/operations/multi-tenancy/) for ingest or query.
* **server**: Defines the ports Loki listens on, the log level, and the maximum number of concurrent gRPC streams.
* **common**:  Defines the common configuration for Loki. This includes the instance address, storage configuration, replication factor, and ring configuration.
* **query_range**: This is configured to tell Loki to use inbuilt caching for query results. In production environments of Loki this is handled by a separate cache service such as memcached.
* **limits_config**: Defines the global limits for all Loki tenants. This includes enabling specific features such as metric aggregation and structured metadata. Limits can be defined on a per tenant basis, however this is considered an advanced configuration and for most use cases the global limits are sufficient.
* **schema_config**: Defines the schema configuration for Loki. This includes the schema version, the object store, and the index configuration.
* **pattern_ingester**: Enables pattern ingesters which are used to discover log patterns. Mostly used by Grafana Logs Drilldown.
* **ruler**: Enables the ruler component of Loki. This is used to create alerts based on log queries.
* **frontend**: Defines the encoding format for the frontend. In this case it is set to `protobuf`.
* **compactor**: Defines the compactor configuration. Used to compact the index and mange chunk retention.

The above configuration file is a basic configuration file for Loki. For more advanced configuration options, refer to the [Loki Configuration](https://grafana.com/docs/loki/<LOKI_VERSION>/configuration/) documentation.

<!-- INTERACTIVE page step7.md END -->

<!-- INTERACTIVE page step8.md START -->

### Grafana Loki Datasource

The final piece of the puzzle is the Grafana Loki datasource. This is used by Grafana to connect to Loki and query the logs. Grafana has multiple ways to define a datasource;
* **Direct**: This is where you define the datasource in the Grafana UI.
* **Provisioning**: This is where you define the datasource in a configuration file and have Grafana automatically create the datasource.
* **API**: This is where you use the Grafana API to create the datasource.

In this case we are using the provisioning method. Instead of mounting the Grafana configuration directory, we have defined the datasource in the `docker-compose.yml` file:

```yaml 
  grafana:
    image: grafana/grafana:latest
    environment:
      - GF_FEATURE_TOGGLES_ENABLE=grafanaManagedRecordingRules
      - GF_AUTH_ANONYMOUS_ORG_ROLE=Admin
      - GF_AUTH_ANONYMOUS_ENABLED=true
      - GF_AUTH_BASIC_ENABLED=false
    ports:
      - 3000:3000/tcp
    entrypoint:
       - sh
       - -euc
       - |
         mkdir -p /etc/grafana/provisioning/datasources
         cat <<EOF > /etc/grafana/provisioning/datasources/ds.yaml
         apiVersion: 1
         datasources:
         - name: Loki
           type: loki
           access: proxy
           orgId: 1
           url: 'http://loki:3100'
           basicAuth: false
           isDefault: true
           version: 1
           editable: true 
         EOF
         /run.sh
    networks:
      - loki
```
Within the entrypoint section of the `docker-compose.yml` file, we have defined a file called `run.sh` this runs on startup and creates the datasource configuration file `ds.yaml` in the Grafana provisioning directory. 
This file defines the Loki datasource and tells Grafana to use it. Since Loki is running in the same Docker network as Grafana, we can use the service name `loki` as the URL.

<!-- INTERACTIVE page step8.md END -->

<!-- INTERACTIVE page finish.md START -->

## What next?

{{< docs/ignore >}}
### Back to docs
Head back to where you started from to continue with the Loki documentation: [Loki documentation](https://grafana.com/docs/loki/latest/get-started/quick-start/).
{{< /docs/ignore >}}

You have completed the Loki Quickstart demo. So where to go next? Here are a few suggestions:
* **Deploy:** Loki can be deployed in multiple ways. For production usecases we recommend deploying Loki via the [Helm chart](https://grafana.com/docs/loki/<LOKI_VERSION>/setup/install/helm/).
* **Send Logs:** In this example we used Grafana Alloy to collect and send logs to Loki. However there are many other methods you can use depending upon your needs. For more information see [send data](https://grafana.com/docs/loki/<LOKI_VERSION>/send-data/).
* **Query Logs:** LogQL is an extensive query language for logs and contains many tools to improve log retrival and generate insights. For more information see the [Query section](https://grafana.com/docs/loki/<LOKI_VERSION>/query/).
* **Alert:** Lastly you can use the ruler component of Loki to create alerts based on log queries. For more information see [Alerting](https://grafana.com/docs/loki/<LOKI_VERSION>/alert/).

### Complete metrics, logs, traces, and profiling example

If you would like to run a demonstration environment that includes Mimir, Loki, Tempo, and Grafana, you can use [Introduction to Metrics, Logs, Traces, and Profiling in Grafana](https://github.com/grafana/intro-to-mlt).
It's a self-contained environment for learning about Mimir, Loki, Tempo, and Grafana.

The project includes detailed explanations of each component and annotated configurations for a single-instance deployment.
You can also push the data from the environment to [Grafana Cloud](https://grafana.com/cloud/).

<!-- INTERACTIVE page finish.md END --><|MERGE_RESOLUTION|>--- conflicted
+++ resolved
@@ -90,11 +90,7 @@
        ✔ Container loki-fundamentals-alloy-1    Started  0.4s
       ```
 
-<<<<<<< HEAD
-With the Loki Stack running, you can now verify each component is up and running:
-=======
 1. With the Loki stack running, you can now verify each component is up and running:
->>>>>>> 3233f834
 
    * **Alloy**: Open a browser and navigate to [http://localhost:12345/graph](http://localhost:12345/graph). You should see the Alloy UI.
    * **Grafana**: Open a browser and navigate to [http://localhost:3000](http://localhost:3000). You should see the Grafana home page.
